#[allow(unused_imports)]
use std::{
    ffi::c_int,
    fmt::Display,
    net::SocketAddr,
    path::PathBuf,
    pin::Pin,
    str::FromStr,
    sync::Arc,
    task::{ready, Context, Poll},
    time::Duration,
};

use pin_project::pin_project;
use tokio::{
    io::{AsyncRead, AsyncWrite},
    net::TcpStream,
    sync::oneshot::Sender,
};
use tracing::{debug, warn};

#[cfg(unix)]
use tokio::net::UnixStream;

<<<<<<< HEAD
/// Socket-like thing supported by tokio_listner.
///
/// With `boxed` crate feature `Pin<Box<dyn AsyncReadWrite + Send>>` can be used as a [`Connection`] variant.
pub trait AsyncReadWrite: AsyncRead + AsyncWrite + std::fmt::Debug {}
impl<T: AsyncRead + AsyncWrite + std::fmt::Debug> AsyncReadWrite for T {}
=======
#[cfg(all(any(target_os = "linux", target_os = "android", target_os = "macos"), feature = "vsock"))]
use tokio_vsock::VsockStream;
>>>>>>> 82ec3aa2

/// Accepted connection, which can be a TCP socket, AF_UNIX stream socket or a stdin/stdout pair.
///
/// Although inner enum is private, you can use methods or `From` impls to convert this to/from usual Tokio types.
#[pin_project]
pub struct Connection(#[pin] pub(crate) ConnectionImpl);

impl std::fmt::Debug for Connection {
    fn fmt(&self, f: &mut std::fmt::Formatter<'_>) -> std::fmt::Result {
        match self.0 {
            ConnectionImpl::Tcp(_) => f.write_str("Connection(tcp)"),
            #[cfg(all(feature = "unix", unix))]
            ConnectionImpl::Unix(_) => f.write_str("Connection(unix)"),
            #[cfg(all(any(target_os = "linux", target_os = "android", target_os = "macos"), feature = "vsock"))]
            ConnectionImpl::Vsock(_) => f.write_str("Connection(vsock)"),
            #[cfg(feature = "inetd")]
            ConnectionImpl::Stdio(_, _, _) => f.write_str("Connection(stdio)"),
            #[cfg(feature = "duplex_variant")]
            ConnectionImpl::Duplex(_) => f.write_str("Connection(DuplexStream)"),
            #[cfg(feature = "boxed_variant")]
            ConnectionImpl::Boxed(ref b) => f.debug_struct("Connection").field("0", b).finish(),
            #[cfg(feature = "dummy_variant")]
            ConnectionImpl::Dummy(_) => f.write_str("Connection(Dummy)"),
        }
    }
}

#[derive(Debug)]
#[pin_project(project = ConnectionImplProj)]
pub(crate) enum ConnectionImpl {
    Tcp(#[pin] TcpStream),
    #[cfg(all(feature = "unix", unix))]
    Unix(#[pin] UnixStream),
    #[cfg(feature = "inetd")]
    Stdio(
        #[pin] tokio::io::Stdin,
        #[pin] tokio::io::Stdout,
        Option<Sender<()>>,
    ),
<<<<<<< HEAD
    #[cfg(feature = "duplex_variant")]
    Duplex(#[pin] tokio::io::DuplexStream),
    #[cfg(feature = "dummy_variant")]
    Dummy(#[pin] tokio::io::Empty),
    #[cfg(feature = "boxed_variant")]
    Boxed(Pin<Box<dyn AsyncReadWrite + Send>>),
=======
    #[cfg(all(any(target_os = "linux", target_os = "android", target_os = "macos"), feature = "vsock"))]
    Vsock(#[pin] VsockStream),
>>>>>>> 82ec3aa2
}

#[allow(missing_docs)]
#[allow(clippy::missing_errors_doc)]
impl Connection {
    pub fn try_into_tcp(self) -> Result<TcpStream, Self> {
        if let ConnectionImpl::Tcp(s) = self.0 {
            Ok(s)
        } else {
            Err(self)
        }
    }
    #[cfg(all(feature = "unix", unix))]
    #[cfg_attr(docsrs_alt, doc(cfg(all(feature = "unix", unix))))]
    pub fn try_into_unix(self) -> Result<UnixStream, Self> {
        if let ConnectionImpl::Unix(s) = self.0 {
            Ok(s)
        } else {
            Err(self)
        }
    }
    #[cfg(feature = "inetd")]
    #[cfg_attr(docsrs_alt, doc(cfg(feature = "inetd")))]
    /// Get parts of the connection in case of inted mode is used.
    ///
    /// Third tuple part (Sender) should be used to signal [`Listener`] to exit from listening loop,
    /// allowing proper timing of listening termination - without trying to wait for second client in inetd mode,
    /// but also without exiting prematurely, while the client is still being served, as exiting the listening loop may
    /// cause the whole process to finish.
    pub fn try_into_stdio(
        self,
    ) -> Result<(tokio::io::Stdin, tokio::io::Stdout, Option<Sender<()>>), Self> {
        if let ConnectionImpl::Stdio(i, o, f) = self.0 {
            Ok((i, o, f))
        } else {
            Err(self)
        }
    }
    #[cfg(all(any(target_os = "linux", target_os = "android", target_os = "macos"), feature = "vsock"))]
    #[cfg_attr(docsrs_alt, doc(cfg(all(any(target_os = "linux", target_os = "android", target_os = "macos"), feature = "vsock"))))]
    pub fn try_into_vsock(self) -> Result<VsockStream, Self> {
        if let ConnectionImpl::Vsock(vsock) = self.0 {
            Ok(vsock)
        } else {
            Err(self)
        }
    }

    pub fn try_borrow_tcp(&self) -> Option<&TcpStream> {
        if let ConnectionImpl::Tcp(ref s) = self.0 {
            Some(s)
        } else {
            None
        }
    }
    #[cfg(all(feature = "unix", unix))]
    #[cfg_attr(docsrs_alt, doc(cfg(all(feature = "unix", unix))))]
    pub fn try_borrow_unix(&self) -> Option<&UnixStream> {
        if let ConnectionImpl::Unix(ref s) = self.0 {
            Some(s)
        } else {
            None
        }
    }
    #[cfg(feature = "inetd")]
    #[cfg_attr(docsrs_alt, doc(cfg(feature = "inetd")))]
    pub fn try_borrow_stdio(&self) -> Option<(&tokio::io::Stdin, &tokio::io::Stdout)> {
        if let ConnectionImpl::Stdio(ref i, ref o, ..) = self.0 {
            Some((i, o))
        } else {
            None
        }
    }
<<<<<<< HEAD

    #[cfg(feature = "duplex_variant")]
    #[cfg_attr(docsrs_alt, doc(cfg(feature = "duplex_variant")))]
    pub fn try_into_duplex(self) -> Result<tokio::io::DuplexStream, Self> {
        if let ConnectionImpl::Duplex(s) = self.0 {
            Ok(s)
        } else {
            Err(self)
        }
    }
    #[cfg(feature = "duplex_variant")]
    #[cfg_attr(docsrs_alt, doc(cfg(feature = "duplex_variant")))]
    pub fn try_borrow_duplex(&self) -> Option<&tokio::io::DuplexStream> {
        if let ConnectionImpl::Duplex(ref s) = self.0 {
            Some(s)
        } else {
            None
        }
    }

    #[cfg(feature = "dummy_variant")]
    #[cfg_attr(docsrs_alt, doc(cfg(feature = "dummy_variant")))]
    pub fn is_dummy(&self) -> bool {
        if let ConnectionImpl::Dummy(ref _s) = self.0 {
            true
        } else {
            false
        }
    }

    #[cfg(feature = "boxed_variant")]
    #[cfg_attr(docsrs_alt, doc(cfg(feature = "boxed_variant")))]
    pub fn try_into_boxed(self) -> Result<Pin<Box<dyn AsyncReadWrite + Send>>, Self> {
        if let ConnectionImpl::Boxed(s) = self.0 {
            Ok(s)
        } else {
            Err(self)
        }
    }
    #[cfg(feature = "boxed_variant")]
    #[cfg_attr(docsrs_alt, doc(cfg(feature = "boxed_variant")))]
    pub fn try_borrow_boxed(&self) -> Option<&Pin<Box<dyn AsyncReadWrite + Send>>> {
        if let ConnectionImpl::Boxed(ref s) = self.0 {
            Some(s)
=======
    #[cfg(all(any(target_os = "linux", target_os = "android", target_os = "macos"), feature = "vsock"))]
    #[cfg_attr(docsrs_alt, doc(cfg(all(any(target_os = "linux", target_os = "android", target_os = "macos"), feature = "vsock"))))]
    pub fn try_borrow_vsock(&self) -> Option<&VsockStream> {
        if let ConnectionImpl::Vsock(ref vsock) = self.0 {
            Some(vsock)
>>>>>>> 82ec3aa2
        } else {
            None
        }
    }
}

impl From<TcpStream> for Connection {
    fn from(s: TcpStream) -> Self {
        Connection(ConnectionImpl::Tcp(s))
    }
}
#[cfg(all(feature = "unix", unix))]
#[cfg_attr(docsrs_alt, doc(cfg(all(feature = "unix", unix))))]
impl From<UnixStream> for Connection {
    fn from(s: UnixStream) -> Self {
        Connection(ConnectionImpl::Unix(s))
    }
}
#[cfg(feature = "inetd")]
#[cfg_attr(docsrs_alt, doc(cfg(feature = "inetd")))]
impl From<(tokio::io::Stdin, tokio::io::Stdout, Option<Sender<()>>)> for Connection {
    fn from(s: (tokio::io::Stdin, tokio::io::Stdout, Option<Sender<()>>)) -> Self {
        Connection(ConnectionImpl::Stdio(s.0, s.1, s.2))
    }
}

<<<<<<< HEAD
#[cfg(feature = "duplex_variant")]
#[cfg_attr(docsrs_alt, doc(cfg(feature = "duplex_variant")))]
impl From<tokio::io::DuplexStream> for Connection {
    fn from(s: tokio::io::DuplexStream) -> Self {
        Connection(ConnectionImpl::Duplex(s))
    }
}
#[cfg(feature = "dummy_variant")]
#[cfg_attr(docsrs_alt, doc(cfg(feature = "dummy_variant")))]
impl From<tokio::io::Empty> for Connection {
    fn from(s: tokio::io::Empty) -> Self {
        Connection(ConnectionImpl::Dummy(s))
    }
}
#[cfg(feature = "boxed_variant")]
#[cfg_attr(docsrs_alt, doc(cfg(feature = "boxed_variant")))]
impl From<Pin<Box<dyn AsyncReadWrite + Send>>> for Connection {
    fn from(s: Pin<Box<dyn AsyncReadWrite + Send>>) -> Self {
        Connection(ConnectionImpl::Boxed(s))
=======
#[cfg(all(any(target_os = "linux", target_os = "android", target_os = "macos"), feature = "vsock"))]
#[cfg_attr(docsrs_alt, doc(cfg(all(any(target_os = "linux", target_os = "android", target_os = "macos"), feature = "vsock"))))]
impl From<VsockStream> for Connection {
    fn from(s: VsockStream) ->Self {
        Connection(ConnectionImpl::Vsock(s))
>>>>>>> 82ec3aa2
    }
}

impl AsyncRead for Connection {
    #[inline]
    fn poll_read(
        self: Pin<&mut Self>,
        cx: &mut Context<'_>,
        buf: &mut tokio::io::ReadBuf<'_>,
    ) -> Poll<std::io::Result<()>> {
        let q: Pin<&mut ConnectionImpl> = self.project().0;
        match q.project() {
            ConnectionImplProj::Tcp(s) => s.poll_read(cx, buf),
            #[cfg(all(feature = "unix", unix))]
            ConnectionImplProj::Unix(s) => s.poll_read(cx, buf),
            #[cfg(feature = "inetd")]
            ConnectionImplProj::Stdio(s, _, _) => s.poll_read(cx, buf),
<<<<<<< HEAD
            #[cfg(feature = "duplex_variant")]
            ConnectionImplProj::Duplex(s) => s.poll_read(cx, buf),
            #[cfg(feature = "boxed_variant")]
            ConnectionImplProj::Boxed(s) => s.as_mut().poll_read(cx, buf),
            #[cfg(feature = "dummy_variant")]
            ConnectionImplProj::Dummy(s) => s.poll_read(cx, buf),
=======
            #[cfg(all(any(target_os = "linux", target_os = "android", target_os = "macos"), feature = "vsock"))]
            ConnectionImplProj::Vsock(s) => s.poll_read(cx, buf),
>>>>>>> 82ec3aa2
        }
    }
}

impl AsyncWrite for Connection {
    #[inline]
    fn poll_write(
        self: Pin<&mut Self>,
        cx: &mut Context<'_>,
        buf: &[u8],
    ) -> Poll<Result<usize, std::io::Error>> {
        let q: Pin<&mut ConnectionImpl> = self.project().0;
        match q.project() {
            ConnectionImplProj::Tcp(s) => s.poll_write(cx, buf),
            #[cfg(all(feature = "unix", unix))]
            ConnectionImplProj::Unix(s) => s.poll_write(cx, buf),
            #[cfg(feature = "inetd")]
            ConnectionImplProj::Stdio(_, s, _) => s.poll_write(cx, buf),
<<<<<<< HEAD
            #[cfg(feature = "duplex_variant")]
            ConnectionImplProj::Duplex(s) => s.poll_write(cx, buf),
            #[cfg(feature = "boxed_variant")]
            ConnectionImplProj::Boxed(s) => s.as_mut().poll_write(cx, buf),
            #[cfg(feature = "dummy_variant")]
            ConnectionImplProj::Dummy(s) => s.poll_write(cx, buf),
=======
            #[cfg(all(any(target_os = "linux", target_os = "android", target_os = "macos"), feature = "vsock"))]
            ConnectionImplProj::Vsock(s) => s.poll_write(cx, buf),
>>>>>>> 82ec3aa2
        }
    }

    #[inline]
    fn poll_flush(self: Pin<&mut Self>, cx: &mut Context<'_>) -> Poll<Result<(), std::io::Error>> {
        let q: Pin<&mut ConnectionImpl> = self.project().0;
        match q.project() {
            ConnectionImplProj::Tcp(s) => s.poll_flush(cx),
            #[cfg(all(feature = "unix", unix))]
            ConnectionImplProj::Unix(s) => s.poll_flush(cx),
            #[cfg(feature = "inetd")]
            ConnectionImplProj::Stdio(_, s, _) => s.poll_flush(cx),
<<<<<<< HEAD
            #[cfg(feature = "duplex_variant")]
            ConnectionImplProj::Duplex(s) => s.poll_flush(cx),
            #[cfg(feature = "boxed_variant")]
            ConnectionImplProj::Boxed(s) => s.as_mut().poll_flush(cx),
            #[cfg(feature = "dummy_variant")]
            ConnectionImplProj::Dummy(s) => s.poll_flush(cx),
=======
            #[cfg(all(any(target_os = "linux", target_os = "android", target_os = "macos"), feature = "vsock"))]
            ConnectionImplProj::Vsock(s) => s.poll_flush(cx),
>>>>>>> 82ec3aa2
        }
    }

    #[inline]
    fn poll_shutdown(
        self: Pin<&mut Self>,
        cx: &mut Context<'_>,
    ) -> Poll<Result<(), std::io::Error>> {
        let q: Pin<&mut ConnectionImpl> = self.project().0;
        match q.project() {
            ConnectionImplProj::Tcp(s) => s.poll_shutdown(cx),
            #[cfg(all(feature = "unix", unix))]
            ConnectionImplProj::Unix(s) => s.poll_shutdown(cx),
            #[cfg(feature = "inetd")]
            ConnectionImplProj::Stdio(_, s, tx) => match s.poll_shutdown(cx) {
                Poll::Pending => Poll::Pending,
                Poll::Ready(ret) => {
                    if let Some(tx) = tx.take() {
                        if tx.send(()).is_err() {
                            warn!("stdout wrapper for inetd mode failed to notify the listener to abort listening loop");
                        } else {
                            debug!("stdout finished in inetd mode. Aborting the listening loop.");
                        }
                    }
                    Poll::Ready(ret)
                }
            },
<<<<<<< HEAD
            #[cfg(feature = "duplex_variant")]
            ConnectionImplProj::Duplex(s) => s.poll_shutdown(cx),
            #[cfg(feature = "boxed_variant")]
            ConnectionImplProj::Boxed(s) => s.as_mut().poll_shutdown(cx),
            #[cfg(feature = "dummy_variant")]
            ConnectionImplProj::Dummy(s) => s.poll_shutdown(cx),
=======
            #[cfg(all(any(target_os = "linux", target_os = "android", target_os = "macos"), feature = "vsock"))]
            ConnectionImplProj::Vsock(s) => s.poll_shutdown(cx),
>>>>>>> 82ec3aa2
        }
    }

    #[inline]
    fn poll_write_vectored(
        self: Pin<&mut Self>,
        cx: &mut Context<'_>,
        bufs: &[std::io::IoSlice<'_>],
    ) -> Poll<Result<usize, std::io::Error>> {
        let q: Pin<&mut ConnectionImpl> = self.project().0;
        match q.project() {
            ConnectionImplProj::Tcp(s) => s.poll_write_vectored(cx, bufs),
            #[cfg(all(feature = "unix", unix))]
            ConnectionImplProj::Unix(s) => s.poll_write_vectored(cx, bufs),
            #[cfg(feature = "inetd")]
            ConnectionImplProj::Stdio(_, s, _) => s.poll_write_vectored(cx, bufs),
<<<<<<< HEAD
            #[cfg(feature = "duplex_variant")]
            ConnectionImplProj::Duplex(s) => s.poll_write_vectored(cx, bufs),
            #[cfg(feature = "boxed_variant")]
            ConnectionImplProj::Boxed(s) => s.as_mut().poll_write_vectored(cx, bufs),
            #[cfg(feature = "dummy_variant")]
            ConnectionImplProj::Dummy(s) => s.poll_write_vectored(cx, bufs),
=======
            #[cfg(all(any(target_os = "linux", target_os = "android", target_os = "macos"), feature = "vsock"))]
            ConnectionImplProj::Vsock(s) => s.poll_write_vectored(cx, bufs),
>>>>>>> 82ec3aa2
        }
    }

    #[inline]
    fn is_write_vectored(&self) -> bool {
        match &self.0 {
            ConnectionImpl::Tcp(s) => s.is_write_vectored(),
            #[cfg(all(feature = "unix", unix))]
            ConnectionImpl::Unix(s) => s.is_write_vectored(),
            #[cfg(feature = "inetd")]
            ConnectionImpl::Stdio(_, s, _) => s.is_write_vectored(),
<<<<<<< HEAD
            #[cfg(feature = "duplex_variant")]
            ConnectionImpl::Duplex(s) => s.is_write_vectored(),
            #[cfg(feature = "boxed_variant")]
            ConnectionImpl::Boxed(s) => s.as_ref().is_write_vectored(),
            #[cfg(feature = "dummy_variant")]
            ConnectionImpl::Dummy(s) => s.is_write_vectored(),
=======
            #[cfg(all(any(target_os = "linux", target_os = "android", target_os = "macos"), feature = "vsock"))]
            ConnectionImpl::Vsock(s) => s.is_write_vectored(),
>>>>>>> 82ec3aa2
        }
    }
}<|MERGE_RESOLUTION|>--- conflicted
+++ resolved
@@ -22,16 +22,14 @@
 #[cfg(unix)]
 use tokio::net::UnixStream;
 
-<<<<<<< HEAD
 /// Socket-like thing supported by tokio_listner.
 ///
 /// With `boxed` crate feature `Pin<Box<dyn AsyncReadWrite + Send>>` can be used as a [`Connection`] variant.
 pub trait AsyncReadWrite: AsyncRead + AsyncWrite + std::fmt::Debug {}
 impl<T: AsyncRead + AsyncWrite + std::fmt::Debug> AsyncReadWrite for T {}
-=======
+
 #[cfg(all(any(target_os = "linux", target_os = "android", target_os = "macos"), feature = "vsock"))]
 use tokio_vsock::VsockStream;
->>>>>>> 82ec3aa2
 
 /// Accepted connection, which can be a TCP socket, AF_UNIX stream socket or a stdin/stdout pair.
 ///
@@ -71,17 +69,14 @@
         #[pin] tokio::io::Stdout,
         Option<Sender<()>>,
     ),
-<<<<<<< HEAD
     #[cfg(feature = "duplex_variant")]
     Duplex(#[pin] tokio::io::DuplexStream),
     #[cfg(feature = "dummy_variant")]
     Dummy(#[pin] tokio::io::Empty),
     #[cfg(feature = "boxed_variant")]
     Boxed(Pin<Box<dyn AsyncReadWrite + Send>>),
-=======
     #[cfg(all(any(target_os = "linux", target_os = "android", target_os = "macos"), feature = "vsock"))]
     Vsock(#[pin] VsockStream),
->>>>>>> 82ec3aa2
 }
 
 #[allow(missing_docs)]
@@ -120,6 +115,81 @@
             Err(self)
         }
     }
+
+    pub fn try_borrow_tcp(&self) -> Option<&TcpStream> {
+        if let ConnectionImpl::Tcp(ref s) = self.0 {
+            Some(s)
+        } else {
+            None
+        }
+    }
+    #[cfg(all(feature = "unix", unix))]
+    #[cfg_attr(docsrs_alt, doc(cfg(all(feature = "unix", unix))))]
+    pub fn try_borrow_unix(&self) -> Option<&UnixStream> {
+        if let ConnectionImpl::Unix(ref s) = self.0 {
+            Some(s)
+        } else {
+            None
+        }
+    }
+    #[cfg(feature = "inetd")]
+    #[cfg_attr(docsrs_alt, doc(cfg(feature = "inetd")))]
+    pub fn try_borrow_stdio(&self) -> Option<(&tokio::io::Stdin, &tokio::io::Stdout)> {
+        if let ConnectionImpl::Stdio(ref i, ref o, ..) = self.0 {
+            Some((i, o))
+        } else {
+            None
+        }
+    }
+
+    #[cfg(feature = "duplex_variant")]
+    #[cfg_attr(docsrs_alt, doc(cfg(feature = "duplex_variant")))]
+    pub fn try_into_duplex(self) -> Result<tokio::io::DuplexStream, Self> {
+        if let ConnectionImpl::Duplex(s) = self.0 {
+            Ok(s)
+        } else {
+            Err(self)
+        }
+    }
+    #[cfg(feature = "duplex_variant")]
+    #[cfg_attr(docsrs_alt, doc(cfg(feature = "duplex_variant")))]
+    pub fn try_borrow_duplex(&self) -> Option<&tokio::io::DuplexStream> {
+        if let ConnectionImpl::Duplex(ref s) = self.0 {
+            Some(s)
+        } else {
+            None
+        }
+    }
+
+    #[cfg(feature = "dummy_variant")]
+    #[cfg_attr(docsrs_alt, doc(cfg(feature = "dummy_variant")))]
+    pub fn is_dummy(&self) -> bool {
+        if let ConnectionImpl::Dummy(ref _s) = self.0 {
+            true
+        } else {
+            false
+        }
+    }
+
+    #[cfg(feature = "boxed_variant")]
+    #[cfg_attr(docsrs_alt, doc(cfg(feature = "boxed_variant")))]
+    pub fn try_into_boxed(self) -> Result<Pin<Box<dyn AsyncReadWrite + Send>>, Self> {
+        if let ConnectionImpl::Boxed(s) = self.0 {
+            Ok(s)
+        } else {
+            Err(self)
+        }
+    }
+    #[cfg(feature = "boxed_variant")]
+    #[cfg_attr(docsrs_alt, doc(cfg(feature = "boxed_variant")))]
+    pub fn try_borrow_boxed(&self) -> Option<&Pin<Box<dyn AsyncReadWrite + Send>>> {
+        if let ConnectionImpl::Boxed(ref s) = self.0 {
+            Some(s)
+        } else {
+            None
+        }
+    }
+    
     #[cfg(all(any(target_os = "linux", target_os = "android", target_os = "macos"), feature = "vsock"))]
     #[cfg_attr(docsrs_alt, doc(cfg(all(any(target_os = "linux", target_os = "android", target_os = "macos"), feature = "vsock"))))]
     pub fn try_into_vsock(self) -> Result<VsockStream, Self> {
@@ -129,84 +199,11 @@
             Err(self)
         }
     }
-
-    pub fn try_borrow_tcp(&self) -> Option<&TcpStream> {
-        if let ConnectionImpl::Tcp(ref s) = self.0 {
-            Some(s)
-        } else {
-            None
-        }
-    }
-    #[cfg(all(feature = "unix", unix))]
-    #[cfg_attr(docsrs_alt, doc(cfg(all(feature = "unix", unix))))]
-    pub fn try_borrow_unix(&self) -> Option<&UnixStream> {
-        if let ConnectionImpl::Unix(ref s) = self.0 {
-            Some(s)
-        } else {
-            None
-        }
-    }
-    #[cfg(feature = "inetd")]
-    #[cfg_attr(docsrs_alt, doc(cfg(feature = "inetd")))]
-    pub fn try_borrow_stdio(&self) -> Option<(&tokio::io::Stdin, &tokio::io::Stdout)> {
-        if let ConnectionImpl::Stdio(ref i, ref o, ..) = self.0 {
-            Some((i, o))
-        } else {
-            None
-        }
-    }
-<<<<<<< HEAD
-
-    #[cfg(feature = "duplex_variant")]
-    #[cfg_attr(docsrs_alt, doc(cfg(feature = "duplex_variant")))]
-    pub fn try_into_duplex(self) -> Result<tokio::io::DuplexStream, Self> {
-        if let ConnectionImpl::Duplex(s) = self.0 {
-            Ok(s)
-        } else {
-            Err(self)
-        }
-    }
-    #[cfg(feature = "duplex_variant")]
-    #[cfg_attr(docsrs_alt, doc(cfg(feature = "duplex_variant")))]
-    pub fn try_borrow_duplex(&self) -> Option<&tokio::io::DuplexStream> {
-        if let ConnectionImpl::Duplex(ref s) = self.0 {
-            Some(s)
-        } else {
-            None
-        }
-    }
-
-    #[cfg(feature = "dummy_variant")]
-    #[cfg_attr(docsrs_alt, doc(cfg(feature = "dummy_variant")))]
-    pub fn is_dummy(&self) -> bool {
-        if let ConnectionImpl::Dummy(ref _s) = self.0 {
-            true
-        } else {
-            false
-        }
-    }
-
-    #[cfg(feature = "boxed_variant")]
-    #[cfg_attr(docsrs_alt, doc(cfg(feature = "boxed_variant")))]
-    pub fn try_into_boxed(self) -> Result<Pin<Box<dyn AsyncReadWrite + Send>>, Self> {
-        if let ConnectionImpl::Boxed(s) = self.0 {
-            Ok(s)
-        } else {
-            Err(self)
-        }
-    }
-    #[cfg(feature = "boxed_variant")]
-    #[cfg_attr(docsrs_alt, doc(cfg(feature = "boxed_variant")))]
-    pub fn try_borrow_boxed(&self) -> Option<&Pin<Box<dyn AsyncReadWrite + Send>>> {
-        if let ConnectionImpl::Boxed(ref s) = self.0 {
-            Some(s)
-=======
     #[cfg(all(any(target_os = "linux", target_os = "android", target_os = "macos"), feature = "vsock"))]
     #[cfg_attr(docsrs_alt, doc(cfg(all(any(target_os = "linux", target_os = "android", target_os = "macos"), feature = "vsock"))))]
     pub fn try_borrow_vsock(&self) -> Option<&VsockStream> {
         if let ConnectionImpl::Vsock(ref vsock) = self.0 {
             Some(vsock)
->>>>>>> 82ec3aa2
         } else {
             None
         }
@@ -233,7 +230,6 @@
     }
 }
 
-<<<<<<< HEAD
 #[cfg(feature = "duplex_variant")]
 #[cfg_attr(docsrs_alt, doc(cfg(feature = "duplex_variant")))]
 impl From<tokio::io::DuplexStream> for Connection {
@@ -253,13 +249,14 @@
 impl From<Pin<Box<dyn AsyncReadWrite + Send>>> for Connection {
     fn from(s: Pin<Box<dyn AsyncReadWrite + Send>>) -> Self {
         Connection(ConnectionImpl::Boxed(s))
-=======
+    }
+}
+
 #[cfg(all(any(target_os = "linux", target_os = "android", target_os = "macos"), feature = "vsock"))]
 #[cfg_attr(docsrs_alt, doc(cfg(all(any(target_os = "linux", target_os = "android", target_os = "macos"), feature = "vsock"))))]
 impl From<VsockStream> for Connection {
     fn from(s: VsockStream) ->Self {
         Connection(ConnectionImpl::Vsock(s))
->>>>>>> 82ec3aa2
     }
 }
 
@@ -277,17 +274,14 @@
             ConnectionImplProj::Unix(s) => s.poll_read(cx, buf),
             #[cfg(feature = "inetd")]
             ConnectionImplProj::Stdio(s, _, _) => s.poll_read(cx, buf),
-<<<<<<< HEAD
             #[cfg(feature = "duplex_variant")]
             ConnectionImplProj::Duplex(s) => s.poll_read(cx, buf),
             #[cfg(feature = "boxed_variant")]
             ConnectionImplProj::Boxed(s) => s.as_mut().poll_read(cx, buf),
             #[cfg(feature = "dummy_variant")]
             ConnectionImplProj::Dummy(s) => s.poll_read(cx, buf),
-=======
             #[cfg(all(any(target_os = "linux", target_os = "android", target_os = "macos"), feature = "vsock"))]
             ConnectionImplProj::Vsock(s) => s.poll_read(cx, buf),
->>>>>>> 82ec3aa2
         }
     }
 }
@@ -306,17 +300,14 @@
             ConnectionImplProj::Unix(s) => s.poll_write(cx, buf),
             #[cfg(feature = "inetd")]
             ConnectionImplProj::Stdio(_, s, _) => s.poll_write(cx, buf),
-<<<<<<< HEAD
             #[cfg(feature = "duplex_variant")]
             ConnectionImplProj::Duplex(s) => s.poll_write(cx, buf),
             #[cfg(feature = "boxed_variant")]
             ConnectionImplProj::Boxed(s) => s.as_mut().poll_write(cx, buf),
             #[cfg(feature = "dummy_variant")]
             ConnectionImplProj::Dummy(s) => s.poll_write(cx, buf),
-=======
             #[cfg(all(any(target_os = "linux", target_os = "android", target_os = "macos"), feature = "vsock"))]
             ConnectionImplProj::Vsock(s) => s.poll_write(cx, buf),
->>>>>>> 82ec3aa2
         }
     }
 
@@ -329,17 +320,14 @@
             ConnectionImplProj::Unix(s) => s.poll_flush(cx),
             #[cfg(feature = "inetd")]
             ConnectionImplProj::Stdio(_, s, _) => s.poll_flush(cx),
-<<<<<<< HEAD
             #[cfg(feature = "duplex_variant")]
             ConnectionImplProj::Duplex(s) => s.poll_flush(cx),
             #[cfg(feature = "boxed_variant")]
             ConnectionImplProj::Boxed(s) => s.as_mut().poll_flush(cx),
             #[cfg(feature = "dummy_variant")]
             ConnectionImplProj::Dummy(s) => s.poll_flush(cx),
-=======
             #[cfg(all(any(target_os = "linux", target_os = "android", target_os = "macos"), feature = "vsock"))]
             ConnectionImplProj::Vsock(s) => s.poll_flush(cx),
->>>>>>> 82ec3aa2
         }
     }
 
@@ -367,17 +355,14 @@
                     Poll::Ready(ret)
                 }
             },
-<<<<<<< HEAD
             #[cfg(feature = "duplex_variant")]
             ConnectionImplProj::Duplex(s) => s.poll_shutdown(cx),
             #[cfg(feature = "boxed_variant")]
             ConnectionImplProj::Boxed(s) => s.as_mut().poll_shutdown(cx),
             #[cfg(feature = "dummy_variant")]
             ConnectionImplProj::Dummy(s) => s.poll_shutdown(cx),
-=======
             #[cfg(all(any(target_os = "linux", target_os = "android", target_os = "macos"), feature = "vsock"))]
             ConnectionImplProj::Vsock(s) => s.poll_shutdown(cx),
->>>>>>> 82ec3aa2
         }
     }
 
@@ -394,17 +379,14 @@
             ConnectionImplProj::Unix(s) => s.poll_write_vectored(cx, bufs),
             #[cfg(feature = "inetd")]
             ConnectionImplProj::Stdio(_, s, _) => s.poll_write_vectored(cx, bufs),
-<<<<<<< HEAD
             #[cfg(feature = "duplex_variant")]
             ConnectionImplProj::Duplex(s) => s.poll_write_vectored(cx, bufs),
             #[cfg(feature = "boxed_variant")]
             ConnectionImplProj::Boxed(s) => s.as_mut().poll_write_vectored(cx, bufs),
             #[cfg(feature = "dummy_variant")]
             ConnectionImplProj::Dummy(s) => s.poll_write_vectored(cx, bufs),
-=======
             #[cfg(all(any(target_os = "linux", target_os = "android", target_os = "macos"), feature = "vsock"))]
             ConnectionImplProj::Vsock(s) => s.poll_write_vectored(cx, bufs),
->>>>>>> 82ec3aa2
         }
     }
 
@@ -416,17 +398,14 @@
             ConnectionImpl::Unix(s) => s.is_write_vectored(),
             #[cfg(feature = "inetd")]
             ConnectionImpl::Stdio(_, s, _) => s.is_write_vectored(),
-<<<<<<< HEAD
             #[cfg(feature = "duplex_variant")]
             ConnectionImpl::Duplex(s) => s.is_write_vectored(),
             #[cfg(feature = "boxed_variant")]
             ConnectionImpl::Boxed(s) => s.as_ref().is_write_vectored(),
             #[cfg(feature = "dummy_variant")]
             ConnectionImpl::Dummy(s) => s.is_write_vectored(),
-=======
             #[cfg(all(any(target_os = "linux", target_os = "android", target_os = "macos"), feature = "vsock"))]
             ConnectionImpl::Vsock(s) => s.is_write_vectored(),
->>>>>>> 82ec3aa2
         }
     }
 }