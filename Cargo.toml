[package]
name = "tokio-listener"
version = "0.5.0"
edition = "2021"
repository = "https://github.com/vi/tokio-listener"
license = "MIT OR Apache-2.0"
description = "Add flexibility in a way of accepting connections: unix sockets, socket activation, inetd mode to Tokio-based projects."
categories = ["network-programming", "command-line-interface"]
keywords = ["tokio","unix", "systemd", "socket-activation", "clap"]


# See more keys and their definitions at https://doc.rust-lang.org/cargo/reference/manifest.html

[dependencies]

## Enable `derive(Parser)` for [`UserOptions`] and other Clap helpers
clap = { version = "4.3.11", default-features = false, features = ["derive", "std"], optional=true }

document-features = "0.2.7"
futures-core = "0.3.28"
hyper014 = { version = "0.14.27", optional = true, features = ["server"], package="hyper" }
hyper1 = { version = "1", optional = true, features = ["server"], package="hyper" }
hyper-util = { version = "0.1", optional=true, features=["server", "server-auto"]}
tower-service = {version = "0.3", optional=true}
tower = {version = "0.4", optional=true, features=["util"]}
pin-project = "1.1.2"
serde = { version = "1.0.171", features = ["derive"] , optional = true}
serde_with = { version = "3.0.0", optional = true}
socket2 = {version="0.5.3", optional=true, features=["all"]}
tokio = { version = "1.29.1", features = ["net", "time", "sync"] }
tonic_012 = { package = "tonic", version = "0.12.0", optional = true }
tonic_011 = { package = "tonic", version = "0.11.0", optional = true }
tonic_010 = { package = "tonic", version = "0.10.2", optional = true }
tracing = "0.1.37"
axum07 = { version="0.7", package="axum", optional=true }
axum08 = { version="0.8", package="axum", optional=true }
futures-util = {version="0.3", optional=true}
tokio-util = {version = "0.7", optional=true, features=["net","codec"]}

[target.'cfg(unix)'.dependencies]
nix = { version = "0.26.2", default-features = false, features = ["user", "fs"], optional=true }

[target."cfg(any(target_os = \"linux\", target_os = \"android\", target_os = \"macos\"))".dependencies]
tokio-vsock = {version = "0.5", optional=true}


[features]
default = ["user_facing_default", "tokio-util"]

## Subset of default features that add features supposed to be accessed by end user
user_facing_default = ["inetd", "unix", "unix_path_tools", "sd_listen", "socket_options"]

## Enable `serde::Serialize` and `serde::Deserialize` implementations for [`UserOptions`] and [`ListenerAddress`] and some other types.
serde = ["dep:serde", "serde_with"]

## Enable `hyper(v0.14)::server::accept::Accept` implementation for [`Listener`]
hyper014 = ["dep:hyper014"]

## Enable tokio-listener-adapted `serve` function from Axum 0.7 (and related types)
axum07 = ["dep:hyper1", "dep:hyper-util", "dep:futures-util", "dep:tower-service", "dep:tower", "dep:axum07"]

## Enable `axum::Listener` implementation for Axum 0.8
axum08 = ["dep:axum08"]

## Enable inetd (stdin/stdout) mode
inetd = ["dep:futures-util", "tokio/io-std"]

## Enable UNIX socket mode
unix = []

## Enable tools such as unlink/chmod/chown for UNIX path sockets in [`UserOptions`]
unix_path_tools = ["nix"]

## Enable receiving pre-bound sockets from inherited file descriptor (e.g. from systemd). Disabling this should make the crate `unsafe`-free.
sd_listen = ["socket2"]

## Enable socket options such as receive or send buffer sizes or keepalives in [`UserOptions`]
socket_options = ["socket2"]

## Enable `tonic(v0.10)::transport::server::Connected` implementation for [`Connection`]
tonic010 = ["dep:tonic_010"]

## Enable `tonic(v0.11)::transport::server::Connected` implementation for [`Connection`]
tonic011 = ["dep:tonic_011"]

## Enable [`tokio_util::net::Listener`] implementation for [`Listener`].
tokio-util = ["dep:tokio-util"]

## Enable [`Listener::bind_multiple`] and `sd-listen:*` (if combined with `sd_listen` feature)
multi-listener = ["dep:futures-util"]

<<<<<<< HEAD
## Add [`tokio::io::DuplexStream`] variant to [`Connection`] for extra flexibility (cannot be triggered by end user, only by API).
duplex_variant = ["tokio/io-util"]

## Add [`tokio::io::Empty`]  variant to [`Connection`] for extra flexibility (cannot be triggered by end user, only by API).
dummy_variant = ["tokio/io-util"]

## Add `Pin<Box<dyn AsyncRead + AsyncWrite + Send>>`  variant to [`Connection`] for extra flexibility (cannot be triggered by end user, only by API). In particular this allows using `tokio_test::io::Mock` as a [`Connection`]. Also allows constructing customized [`Listener`]s.
boxed_variant = ["tokio/io-util"]

## Add ability to use [`tokio::sync::mpsc::Receiver`] as a custom [`Listener`]. Can be useful for tests, together with `boxed_variant`.
mpsc_listener = ["tokio/sync"]

## Add additional variant to [`SomeSocketAddress`] for storing arbitrary content.
custom_socket_address = []
=======
## Enable `Vsock` support
vsock = ["dep:tokio-vsock"]
>>>>>>> 82ec3aa2

[dev-dependencies]
anyhow = "1.0.71"
argh = "0.1.10"
axum06 = { version="0.6.18", package="axum" }
clap = { version = "4.3.11", features = ["help"] }
hyper014 = { version = "0.14.27", features = ["server", "http1"], package="hyper" }
tokio = { version = "1.29.1", features = ["macros", "rt", "io-util"] }
tokio-test = "0.4.2"
toml = "0.7.6"
tonic-health = "0.12.0"
tracing-subscriber = "0.3.17"

[[example]]
name = "serde_echo"
required-features = ["serde", "sd_listen"]


[[example]]
name = "clap_axum06"
required-features = ["clap","hyper014"]

[[example]]
name = "clap_axum07"
required-features = ["clap","axum07"]

[[example]]
name = "clap_axum07_advanced"
required-features = ["clap","axum07"]

[[example]]
name = "clap_axum08"
required-features = ["clap","axum08"]

[[example]]
name = "custom_connection"
required-features = ["boxed_variant", "mpsc_listener"]

[[example]]
name = "argh_hyper014"
required-features = ["hyper014", "user_facing_default"]

[[example]]
name = "tonic"
required-features = ["tonic012"]

[package.metadata."docs.rs"]
all-features = true
rustdoc-args = ["--cfg", "docsrs_alt"]

 [lints.rust]
 unexpected_cfgs = { level = "warn", check-cfg = ['cfg(docsrs_alt)'] }<|MERGE_RESOLUTION|>--- conflicted
+++ resolved
@@ -89,7 +89,6 @@
 ## Enable [`Listener::bind_multiple`] and `sd-listen:*` (if combined with `sd_listen` feature)
 multi-listener = ["dep:futures-util"]
 
-<<<<<<< HEAD
 ## Add [`tokio::io::DuplexStream`] variant to [`Connection`] for extra flexibility (cannot be triggered by end user, only by API).
 duplex_variant = ["tokio/io-util"]
 
@@ -104,10 +103,9 @@
 
 ## Add additional variant to [`SomeSocketAddress`] for storing arbitrary content.
 custom_socket_address = []
-=======
-## Enable `Vsock` support
+
+## Enable `Vsock` support on Linux and Mac
 vsock = ["dep:tokio-vsock"]
->>>>>>> 82ec3aa2
 
 [dev-dependencies]
 anyhow = "1.0.71"
